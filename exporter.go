/*
Copyright © 2021, 2022 Red Hat, Inc.

Licensed under the Apache License, Version 2.0 (the "License");
you may not use this file except in compliance with the License.
You may obtain a copy of the License at

    http://www.apache.org/licenses/LICENSE-2.0

Unless required by applicable law or agreed to in writing, software
distributed under the License is distributed on an "AS IS" BASIS,
WITHOUT WARRANTIES OR CONDITIONS OF ANY KIND, either express or implied.
See the License for the specific language governing permissions and
limitations under the License.
*/

package main

import (
	"bytes"
	"flag"
	"fmt"
	"os"

	"github.com/rs/zerolog/log"
)

// Messages
const (
	versionMessage         = "Insights Results Aggregator Cleaner version 1.0"
	authorsMessage         = "Pavel Tisnovsky, Red Hat Inc."
	operationFailedMessage = "Operation failed"
	listOfTablesMsg        = "List of tables"
	tableNameMsg           = "Table name"
)

// Exit codes
const (
	// ExitStatusOK means that the tool finished with success
	ExitStatusOK = iota

	// ExitStatusStorageError is returned in case of any consumer-related
	// error
	ExitStatusStorageError

	// ExitStatusS3Error is returned in case of any error related with
	// S3/Minio connection
	ExitStatusS3Error

	// ExitStatusConfigurationError is returned in case user provide wrong
	// configuration on command line or in configuration file
	ExitStatusConfigurationError

	// ExitStatusIOError is returned in case of any I/O error (export data
	// into file failed etc.)
	ExitStatusIOError
)

const (
	configFileEnvVariableName = "INSIGHTS_RESULTS_AGGREGATOR_EXPORTER_CONFIG_FILE"
	defaultConfigFileName     = "config"
)

// output files or objects containing metadata
const (
	listOfTables  = "_tables.csv"
	metadataTable = "_metadata.csv"
	disabledRules = "_disabled_rules.csv"
	logFile       = "_logs.txt"
)

// messages
const (
	readDisabledRulesInfoFailed      = "Read disabled rules info failed"
	storeDisabledRulesIntoFileFailed = "Store disabled rules into file failed"
	readingListOfTables              = "Reading list of tables"
	exportingDisabledRules           = "Exporting disabled rules"
	closingConnectionToStorage       = "Closing connection to storage"
	exportingTables                  = "Exporting tables"
	exportingTable                   = "Exporting table"
	exportingMetadata                = "Exporting metadata"
	unknownOutputType                = "Unknown output type: %s"
)

// flags
const (
	s3Output   = "S3"
	fileOutput = "file"
)

// showVersion function displays version information.
func showVersion() {
	fmt.Println(versionMessage)
}

// showAuthors function displays information about authors.
func showAuthors() {
	fmt.Println(authorsMessage)
}

// showConfiguration function displays actual configuration.
func showConfiguration(config *ConfigStruct) {
	storageConfig := GetStorageConfiguration(config)
	log.Info().
		Str("Driver", storageConfig.Driver).
		Str("DB Name", storageConfig.PGDBName).
		Str("Username", storageConfig.PGUsername). // password is omitted on purpose
		Str("Host", storageConfig.PGHost).
		Int("DB Port", storageConfig.PGPort).
		Bool("LogSQLQueries", storageConfig.LogSQLQueries).
		Msg("Storage configuration")

	loggingConfig := GetLoggingConfiguration(config)
	log.Info().
		Str("Level", loggingConfig.LogLevel).
		Bool("Pretty colored debug logging", loggingConfig.Debug).
		Msg("Logging configuration")

	s3Configuration := GetS3Configuration(config)
	log.Info().
		Str("Type", s3Configuration.Type).
		Str("URL", s3Configuration.EndpointURL).
		Uint("S3 Port", s3Configuration.EndpointPort).
		Str("AccessKeyID", s3Configuration.AccessKeyID).
		Str("SecretAccessKey", s3Configuration.SecretAccessKey).
		Bool("Use SSL", s3Configuration.UseSSL).
		Str("Bucket name", s3Configuration.Bucket).
		Msg("S3 configuration")
}

// performDataExport function exports all data into selected output
func performDataExport(configuration *ConfigStruct, cliFlags CliFlags, operationLogger zerolog.Logger) (int, error) {
	operationLogger.Info().Msg("Retrieving connection to storage")

	// prepare the storage
	storageConfiguration := GetStorageConfiguration(configuration)
	storage, err := NewStorage(&storageConfiguration)
	if err != nil {
		log.Err(err).Msg(operationFailedMessage)
		operationLogger.Err(err).Msg("Unable to retrieve connection to storage")
		return ExitStatusStorageError, err
	}

	switch cliFlags.Output {
	case s3Output:
		return performDataExportToS3(configuration, storage,
			cliFlags.ExportMetadata, cliFlags.ExportDisabledRules,
			operationLogger)
	case fileOutput:
		return performDataExportToFiles(configuration, storage,
			cliFlags.ExportMetadata, cliFlags.ExportDisabledRules,
			operationLogger)
	default:
		err := fmt.Errorf(unknownOutputType, cliFlags.Output)
		operationLogger.Err(err).Msg("Wrong output type selected")
		return ExitStatusConfigurationError, err
	}
}

// performDataExportToS3 exports all tables and metadata info configured S3
// bucket
func performDataExportToS3(configuration *ConfigStruct,
	storage *DBStorage, exportMetadata bool,
	ExportDisabledRules bool,
	operationLogger zerolog.Logger) (int, error) {

	operationLogger.Info().Msg("Exporting to S3")

	operationLogger.Info().Msg(readingListOfTables)

	minioClient, context, err := NewS3Connection(configuration)
	if err != nil {
		return ExitStatusS3Error, err
	}

	tableNames, err := storage.ReadListOfTables()
	if err != nil {
		log.Err(err).Msg(operationFailedMessage)
		operationLogger.Err(err).Msg(operationFailedMessage)
		return ExitStatusStorageError, err
	}

	log.Info().Int("tables count", len(tableNames)).Msg(listOfTablesMsg)

	// log into terminal
	printTables(tableNames)

	bucket := GetS3Configuration(configuration).Bucket
	log.Info().Str("bucket name", bucket).Msg("S3 bucket to write to")

	if exportMetadata {
		operationLogger.Info().Msg(exportingMetadata)

		// export list of all tables into S3
		err = storeTableNames(context, minioClient,
			bucket, listOfTables, tableNames)
		if err != nil {
			const msg = "Store table list to S3 failed"
			log.Err(err).Msg(msg)
			operationLogger.Err(err).Msg(msg)
			return ExitStatusStorageError, err
		}

		// export tables metadata into S3
		err = storage.StoreTableMetadataIntoS3(context, minioClient,
			bucket, metadataTable, tableNames)
		if err != nil {
			const msg = "Store tables metadata to S3 failed"
			log.Err(err).Msg(msg)
			return ExitStatusStorageError, err
		}
	}

	if ExportDisabledRules {
		operationLogger.Info().Msg(exportingDisabledRules)

		// export rules disabled by more users into CSV file
		disabledRulesInfo, err := storage.ReadDisabledRules()
		if err != nil {
			log.Err(err).Msg(readDisabledRulesInfoFailed)
			operationLogger.Err(err).Msg(readDisabledRulesInfoFailed)
			return ExitStatusStorageError, err
		}

		// export list of disabled rules
		err = storeDisabledRulesIntoS3(context, minioClient, bucket,
			disabledRules, disabledRulesInfo)
		if err != nil {
			log.Err(err).Msg(storeDisabledRulesIntoFileFailed)
			operationLogger.Err(err).Msg(storeDisabledRulesIntoFileFailed)
			return ExitStatusIOError, err
		}
	}

	operationLogger.Info().Msg(exportingTables)

	// read content of all tables and perform export
	for _, tableName := range tableNames {
		operationLogger.Info().
			Str(tableNameMsg, string(tableName)).
			Msg(exportingTable)
		err = storage.StoreTable(context, minioClient, bucket, tableName)
		if err != nil {
			const msg = "Store table into S3 failed"
			log.Err(err).Str(tableNameMsg, string(tableName)).
				Msg(msg)
			operationLogger.Err(err).Str(tableNameMsg, string(tableName)).
				Msg(msg)
			return ExitStatusStorageError, err
		}
	}

	operationLogger.Info().Msg(closingConnectionToStorage)

	// we have finished, let's close the connection to database
	err = storage.Close()
	if err != nil {
		log.Err(err).Msg(operationFailedMessage)
		operationLogger.Err(err).Msg(operationFailedMessage)
		return ExitStatusStorageError, err
	}

	// default exit value + no error
	return ExitStatusOK, nil
}

// performDataExportToFiles exports all tables and metadata info files
func performDataExportToFiles(configuration *ConfigStruct,
	storage *DBStorage, exportMetadata bool,
	exportDisabledRules bool,
	operationLogger zerolog.Logger) (int, error) {

	operationLogger.Info().Msg("Exporting to file")

	operationLogger.Info().Msg(readingListOfTables)

	tableNames, err := storage.ReadListOfTables()
	if err != nil {
		log.Err(err).Msg(operationFailedMessage)
		operationLogger.Err(err).Msg(operationFailedMessage)
		return ExitStatusStorageError, err
	}

	log.Info().Int("count", len(tableNames)).Msg(listOfTablesMsg)

	// log into terminal
	printTables(tableNames)

	if exportMetadata {
		operationLogger.Info().Msg(exportingMetadata)

		// export list of all tables into CSV file
		err = storeTableNamesIntoFile(listOfTables, tableNames)
		if err != nil {
			const msg = "Store table list to file failed"
			log.Err(err).Msg(msg)
			operationLogger.Err(err).Msg(msg)
			return ExitStatusStorageError, err
		}

		// export tables metadata into CSV file
		err = storage.StoreTableMetadataIntoFile(metadataTable, tableNames)
		if err != nil {
			const msg = "Store tables metadata to file failed"
			log.Err(err).Msg(msg)
			operationLogger.Err(err).Msg(msg)
			return ExitStatusStorageError, err
		}
	}

	if exportDisabledRules {
		operationLogger.Info().Msg(exportingDisabledRules)

		// export rules disabled by more users into CSV file
		disabledRulesInfo, err := storage.ReadDisabledRules()
		if err != nil {
			log.Err(err).Msg(readDisabledRulesInfoFailed)
			operationLogger.Err(err).Msg(readDisabledRulesInfoFailed)
			return ExitStatusStorageError, err
		}

		// export list of disabled rules
		err = storeDisabledRulesIntoFile(disabledRules, disabledRulesInfo)
		if err != nil {
			log.Err(err).Msg(storeDisabledRulesIntoFileFailed)
			operationLogger.Err(err).Msg(storeDisabledRulesIntoFileFailed)
			return ExitStatusIOError, err
		}
	}

	operationLogger.Info().Msg(exportingTables)

	// read content of all tables and perform export
	for _, tableName := range tableNames {
		operationLogger.Info().
			Str(tableNameMsg, string(tableName)).
			Msg(exportingTable)
		err = storage.StoreTableIntoFile(tableName)
		if err != nil {
			const msg = "Store table into file failed"
			log.Err(err).Str(tableNameMsg, string(tableName)).
				Msg(msg)
			operationLogger.Err(err).Str(tableNameMsg, string(tableName)).
				Msg(msg)
			return ExitStatusStorageError, err
		}
	}

	operationLogger.Info().Msg(closingConnectionToStorage)

	// we have finished, let's close the connection to database
	err = storage.Close()
	if err != nil {
		log.Err(err).Msg(operationFailedMessage)
		operationLogger.Err(err).Msg(operationFailedMessage)
		return ExitStatusStorageError, err
	}

	// default exit value + no error
	return ExitStatusOK, nil
}

func printTables(tableNames []TableName) {
	for i, tableName := range tableNames {
		log.Info().Int("#", i+1).Str("table", string(tableName)).Msg("Table in database")
	}
}

// checkS3Connection checks if connection to S3 is possible
func checkS3Connection(configuration *ConfigStruct) (int, error) {
	log.Info().Msg("Checking connection to S3")
	minioClient, context, err := NewS3Connection(configuration)
	if err != nil {
		return ExitStatusS3Error, err
	}

	exists, err := s3BucketExists(context, minioClient, GetS3Configuration(configuration).Bucket)
	if err != nil {
		return ExitStatusS3Error, err
	}

	if !exists {
		log.Error().Msg("Can not find expected bucket")
	} else {
		log.Info().Msg("Bucket has been found")
	}

	log.Info().Msg("Connection to S3 seems to be ok")
	return ExitStatusOK, nil
}

func storeOpertionLogIntoS3(configuration *ConfigStruct,
	buffer bytes.Buffer) error {
	minioClient, context, err := NewS3Connection(configuration)
	if err != nil {
		return err
	}

	bucketName := GetS3Configuration(configuration).Bucket
	return storeBufferToS3(context, minioClient, bucketName, logFile, buffer)
}

// doSelectedOperation function perform operation selected on command line.
// When no operation is specified, the Notification writer service is started
// instead.
func doSelectedOperation(configuration *ConfigStruct, cliFlags CliFlags,
	operationLogger zerolog.Logger) (int, error) {
	switch {
	case cliFlags.ShowVersion:
		showVersion()
		return ExitStatusOK, nil
	case cliFlags.ShowAuthors:
		showAuthors()
		return ExitStatusOK, nil
	case cliFlags.ShowConfiguration:
		showConfiguration(configuration)
		return ExitStatusOK, nil
	case cliFlags.CheckS3Connection:
		return checkS3Connection(configuration)
	default:
		// default operation - data export
		return performDataExport(configuration, cliFlags, operationLogger)
	}
	// this can not happen: return ExitStatusOK, nil
}

func parseFlags() (cliFlags CliFlags) {
	// define and parse all command line options
	flag.BoolVar(&cliFlags.ShowVersion, "version", false, "show version")
	flag.BoolVar(&cliFlags.ShowAuthors, "authors", false, "show authors")
	flag.BoolVar(&cliFlags.ShowConfiguration, "show-configuration", false, "show configuration")
	flag.BoolVar(&cliFlags.PrintSummaryTable, "summary", false, "print summary table after export")
	flag.StringVar(&cliFlags.Output, "output", "S3", "output to: file, S3")
	flag.BoolVar(&cliFlags.ExportMetadata, "metadata", false, "export metadata")
	flag.BoolVar(&cliFlags.ExportDisabledRules, "disabled-by-more-users", false, "export rules disabled by more users")
	flag.BoolVar(&cliFlags.CheckS3Connection, "check-s3-connection", false, "check S3 connection and exit")
	flag.BoolVar(&cliFlags.ExportLog, "export-log", false, "export log")

	// parse all command line flags
	flag.Parse()

	return
}

// DummyWriter satisfies Writer interface, but with noop write
type DummyWriter struct{}

// Write method satisfies noop io.Write
func (w DummyWriter) Write(p []byte) (n int, err error) {
	return 0, nil
}

// createOperationLog function constructs operation log instance
func createOperationLog(cliFlags CliFlags, buffer *bytes.Buffer) (zerolog.Logger, error) {
	dummyLogger := zerolog.New(DummyWriter{}).With().Logger()

	if cliFlags.ExportLog {
		switch cliFlags.Output {
		case s3Output:
			memoryLogger := zerolog.New(buffer).With().Logger()
			memoryLogger.Info().Msg("Memory logger initialized")
			return memoryLogger, nil
		case fileOutput:
			logFile, err := os.Create(logFile)
			if err != nil {
				return dummyLogger, err
			}
			fileLogger := zerolog.New(logFile).With().Logger()
			fileLogger.Info().Msg("File logger initialized")
			return fileLogger, nil
		default:
			return dummyLogger, fmt.Errorf(unknownOutputType, cliFlags.Output)
		}
	}

	return dummyLogger, nil

}

func main() {
	log.Debug().Msg("Started")

	// parse all command line flags
	cliFlags := parseFlags()

	// config has exactly the same structure as *.toml file
	config, err := LoadConfiguration(configFileEnvVariableName, defaultConfigFileName)
	if err != nil {
		log.Err(err).Msg("Load configuration")
	}

	loggingCloser, err := InitLogging(&config)
	if err != nil {
		log.Err(err).Msg("Init logging")
	}

	var buffer bytes.Buffer
	operationLogger, err := createOperationLog(cliFlags, &buffer)
	if err != nil {
		log.Err(err).Msg("Create operation log")
		os.Exit(ExitStatusIOError)
		return
	}

	// perform selected operation
	exitStatus, err := doSelectedOperation(&config, cliFlags, operationLogger)
	if err != nil {
		log.Err(err).Msg("Do selected operation")
	}

<<<<<<< HEAD
	loggingCloser()
=======
	if cliFlags.ExportLog && cliFlags.Output == s3Output {
		err := storeOpertionLogIntoS3(&config, buffer)
		if err != nil {
			log.Err(err).Msg("Storing log into S3 failed")
			os.Exit(exitStatus)
			return
		}
	}
>>>>>>> bbdbb6b0

	os.Exit(exitStatus)
}<|MERGE_RESOLUTION|>--- conflicted
+++ resolved
@@ -22,6 +22,7 @@
 	"fmt"
 	"os"
 
+	"github.com/rs/zerolog"
 	"github.com/rs/zerolog/log"
 )
 
@@ -498,6 +499,7 @@
 	operationLogger, err := createOperationLog(cliFlags, &buffer)
 	if err != nil {
 		log.Err(err).Msg("Create operation log")
+		loggingCloser()
 		os.Exit(ExitStatusIOError)
 		return
 	}
@@ -508,18 +510,16 @@
 		log.Err(err).Msg("Do selected operation")
 	}
 
-<<<<<<< HEAD
-	loggingCloser()
-=======
 	if cliFlags.ExportLog && cliFlags.Output == s3Output {
 		err := storeOpertionLogIntoS3(&config, buffer)
 		if err != nil {
 			log.Err(err).Msg("Storing log into S3 failed")
+			loggingCloser()
 			os.Exit(exitStatus)
 			return
 		}
 	}
->>>>>>> bbdbb6b0
-
+
+	loggingCloser()
 	os.Exit(exitStatus)
 }