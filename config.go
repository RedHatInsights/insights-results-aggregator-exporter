--- conflicted
+++ resolved
@@ -150,19 +150,14 @@
 	Bucket          string `mapstructure:"bucket"            toml:"bucket"`
 }
 
-<<<<<<< HEAD
 // SentryConfiguration represents the configuration of Sentry logger
 type SentryConfiguration struct {
 	SentryDSN         string `mapstructure:"dsn" toml:"dsn"`
 	SentryEnvironment string `mapstructure:"environment" toml:"environment"`
 }
 
-// LoadConfiguration loads configuration from defaultConfigFile, file set in
-// configFileEnvVariableName or from env
-=======
 // LoadConfiguration function loads configuration from defaultConfigFile, file
 // set in configFileEnvVariableName or from environment variables
->>>>>>> bbdbb6b0
 func LoadConfiguration(configFileEnvVariableName, defaultConfigFile string) (ConfigStruct, error) {
 	var config ConfigStruct
 
@@ -247,16 +242,12 @@
 	return config.Logging
 }
 
-<<<<<<< HEAD
 // GetSentryConfiguration returns logging configuration
 func GetSentryConfiguration(config *ConfigStruct) SentryConfiguration {
 	return config.Sentry
 }
 
-// GetS3Configuration returns S3/Minio configuration
-=======
 // GetS3Configuration function returns S3/Minio configuration
->>>>>>> bbdbb6b0
 func GetS3Configuration(config *ConfigStruct) S3Configuration {
 	return config.S3
 }
