/*
Copyright © 2021, 2022 Red Hat, Inc.

Licensed under the Apache License, Version 2.0 (the "License");
you may not use this file except in compliance with the License.
You may obtain a copy of the License at

    http://www.apache.org/licenses/LICENSE-2.0

Unless required by applicable law or agreed to in writing, software
distributed under the License is distributed on an "AS IS" BASIS,
WITHOUT WARRANTIES OR CONDITIONS OF ANY KIND, either express or implied.
See the License for the specific language governing permissions and
limitations under the License.
*/

// Generated documentation is available at:
// https://pkg.go.dev/github.com/RedHatInsights/insights-results-aggregator-exporter
//
// Documentation in literate-programming-style is available at:
// https://redhatinsights.github.io/insights-results-aggregator-exporter/packages/storage.html
package main

import (
	"bytes"
	"context"
	"encoding/csv"
	"fmt"
	"io"

	"database/sql"

	_ "github.com/lib/pq"           // PostgreSQL database driver
	_ "github.com/mattn/go-sqlite3" // SQLite database driver

	"github.com/rs/zerolog/log"

	"github.com/minio/minio-go/v7"
)

// Driver types
const (
	// DBDriverSQLite3 shows that db driver is sqlite
	DBDriverSQLite3 DBDriver = iota
	// DBDriverPostgres shows that db driver is postgres
	DBDriverPostgres
)

// Error messages for all database-relevant errors
const (
	unableToCloseDBRowsHandle   = "Unable to close the DB rows handle"
	sqlStatementExecutionError  = "SQL statement execution error"
	unableToRetrieveColumnTypes = "Unable to retrieve column types"
	readTableContentFailed      = "Read table content failed"
)

// SQL statements
const (
	// Select all public tables from open database
	selectListOfTables = `
           SELECT tablename
             FROM pg_catalog.pg_tables
            WHERE schemaname != 'information_schema'
              AND schemaname != 'pg_catalog';
   `
)

// Storage represents an interface to almost any database or storage system
type Storage interface {
	Close() error

	ReadListOfTables() ([]TableName, error)
	ReadTable(tableName string) error
}

// DBStorage is an implementation of Storage interface that use selected SQL like database
// like SQLite, PostgreSQL, MariaDB, RDS etc. That implementation is based on the standard
// sql package. It is possible to configure connection via Configuration structure.
// SQLQueriesLog is log for sql queries, default is nil which means nothing is logged
type DBStorage struct {
	connection   *sql.DB
	dbDriverType DBDriver
}

// NewStorage function creates and initializes a new instance of Storage interface
func NewStorage(configuration *StorageConfiguration) (*DBStorage, error) {
	log.Info().Msg("Initializing connection to storage")

	// initialize database driver
	driverType, driverName, dataSource, err := initAndGetDriver(configuration)
	if err != nil {
		log.Error().Err(err).Msg("Unsupported driver")
		return nil, err
	}

	// print info about initialized driver
	log.Info().
		Str("driver", driverName).
		Str("datasource", dataSource).
		Msg("Making connection to data storage")

	// prepare connection to database
	connection, err := sql.Open(driverName, dataSource)
	if err != nil {
		log.Error().Err(err).Msg("Can not connect to data storage")
		return nil, err
	}

	log.Info().Msg("Connection to storage established")
	return NewFromConnection(connection, driverType), nil
}

// NewFromConnection function creates and initializes a new instance of Storage interface from prepared connection
func NewFromConnection(connection *sql.DB, dbDriverType DBDriver) *DBStorage {
	return &DBStorage{
		connection:   connection,
		dbDriverType: dbDriverType,
	}
}

// initAndGetDriver initializes driver(with logs if logSQLQueries is true),
// checks if it's supported and returns driver type, driver name, dataSource and error
func initAndGetDriver(configuration *StorageConfiguration) (driverType DBDriver, driverName, dataSource string, err error) {
	driverName = configuration.Driver

	switch driverName {
	case "sqlite3":
		driverType = DBDriverSQLite3
	case "postgres":
		driverType = DBDriverPostgres
		dataSource = fmt.Sprintf(
			"postgresql://%v:%v@%v:%v/%v?%v",
			configuration.PGUsername,
			configuration.PGPassword,
			configuration.PGHost,
			configuration.PGPort,
			configuration.PGDBName,
			configuration.PGParams,
		)
	default:
		err = fmt.Errorf("driver %v is not supported", driverName)
		return
	}

	return
}

// Close method closes the connection to database. Needs to be called at the
// end of application lifecycle.
func (storage DBStorage) Close() error {
	log.Info().Msg("Closing connection to data storage")

	// try to close the connection
	if storage.connection != nil {
		err := storage.connection.Close()
		if err != nil {
			log.Error().Err(err).Msg("Can not close connection to data storage")
			return err
		}
	}
	return nil
}

// ReadListOfTables method reads names of all public tables stored in opened
// database.
func (storage DBStorage) ReadListOfTables() ([]TableName, error) {
	// slice to make list of tables
	var tableList = make([]TableName, 0)

	rows, err := storage.connection.Query(selectListOfTables)
	if err != nil {
		return tableList, err
	}

	defer func() {
		err := rows.Close()
		if err != nil {
			log.Error().Err(err).Msg(unableToCloseDBRowsHandle)
		}
	}()

	// read all table names
	for rows.Next() {
		var tableName TableName

		err := rows.Scan(&tableName)
		if err != nil {
			if closeErr := rows.Close(); closeErr != nil {
				log.Error().Err(closeErr).Msg(unableToCloseDBRowsHandle)
			}
			return tableList, err
		}
		tableList = append(tableList, tableName)
	}

	return tableList, nil
}

// logColumnTypes is helper function to print column names and types for
// selected table.
func logColumnTypes(tableName TableName, columnTypes []*sql.ColumnType) {
	log.Info().Str("table columns", string(tableName)).Int("columns", len(columnTypes)).Msg("table metadata")

	for i, columnType := range columnTypes {
		log.Info().
			Str("name", columnType.Name()).
			Str("type", columnType.DatabaseTypeName()).
			Int("column", i+1).Msg("column type")
	}
}

// fillInScanArgs prepares arguments for the Scan method to retrieve row from
// selected table.
//
// Based on:
// https://stackoverflow.com/questions/42774467/how-to-convert-sql-rows-to-typed-json-in-golang#60386531
func fillInScanArgs(columnTypes []*sql.ColumnType) []interface{} {
	count := len(columnTypes)

	// data structure to scan one row
	scanArgs := make([]interface{}, count)

	for i, v := range columnTypes {
		switch v.DatabaseTypeName() {
		case "VARCHAR", "TEXT", "UUID", "TIMESTAMP":
			scanArgs[i] = new(sql.NullString)
		case "BOOL":
			scanArgs[i] = new(sql.NullBool)
		case "INT4":
			scanArgs[i] = new(sql.NullInt64)
		default:
			scanArgs[i] = new(sql.NullString)
		}
	}

	return scanArgs
}

// fillInMasterData fills the structure by row data read from database from
// selected table.
//
// Based on:
// https://stackoverflow.com/questions/42774467/how-to-convert-sql-rows-to-typed-json-in-golang#60386531
func fillInMasterData(columnTypes []*sql.ColumnType, scanArgs []interface{}) map[string]interface{} {
	masterData := map[string]interface{}{}

	// fill-in the data structure by row data
	for i, v := range columnTypes {

		if z, ok := (scanArgs[i]).(*sql.NullBool); ok {
			masterData[v.Name()] = z.Bool
			continue
		}

		if z, ok := (scanArgs[i]).(*sql.NullString); ok {
			masterData[v.Name()] = z.String
			continue
		}

		if z, ok := (scanArgs[i]).(*sql.NullInt64); ok {
			masterData[v.Name()] = z.Int64
			continue
		}

		if z, ok := (scanArgs[i]).(*sql.NullFloat64); ok {
			masterData[v.Name()] = z.Float64
			continue
		}

		if z, ok := (scanArgs[i]).(*sql.NullInt32); ok {
			masterData[v.Name()] = z.Int32
			continue
		}

		masterData[v.Name()] = scanArgs[i]
	}

	return masterData
}

func select1FromTable(tableName TableName) string {
	// it is not possible to use parameter for table name or a key
	// disable "G201 (CWE-89): SQL string formatting (Confidence: HIGH, Severity: MEDIUM)"
	// #nosec G201
	return fmt.Sprintf("SELECT * FROM %s LIMIT 1", string(tableName))
}

func selectAllFromTable(tableName TableName) string {
	// it is not possible to use parameter for table name or a key
	// disable "G201 (CWE-89): SQL string formatting (Confidence: HIGH, Severity: MEDIUM)"
	// #nosec G201
	return fmt.Sprintf("SELECT * FROM %s", string(tableName))
}

// ReadTable method reads the whole content of selected table.
func (storage DBStorage) ReadTable(tableName TableName) ([]M, error) {
	sqlStatement := selectAllFromTable(tableName)
	log.Info().Str("SQL statement", sqlStatement).Msg("Performing")

	rows, err := storage.connection.Query(sqlStatement)
	if err != nil {
		log.Error().Err(err).Msg(sqlStatementExecutionError)
		return nil, err
	}

	defer func() {
		err := rows.Close()
		if err != nil {
			log.Error().Err(err).Msg(unableToCloseDBRowsHandle)
		}
	}()

	// try to retrieve column types
	columnTypes, err := rows.ColumnTypes()

	if err != nil {
		log.Error().Err(err).Msg(unableToRetrieveColumnTypes)
		return nil, err
	}

	logColumnTypes(tableName, columnTypes)

	// prepare data structure to hold raw values
	var finalRows []M

	// read table row by row
	for rows.Next() {
		// prepare arguments for the Scan method to retrieve row from
		// selected table.
		scanArgs := fillInScanArgs(columnTypes)

		// do the actual scan of row read from database
		err := rows.Scan(scanArgs...)

		if err != nil {
			log.Error().Err(err).Msg("Unable to scan row")
			return nil, err
		}

		// it is now needed to check each element of values for nil
		// then to use type introspection and type assertion to be
		// able to fetch the column into a typed variable if needed
		masterData := fillInMasterData(columnTypes, scanArgs)

		// TODO: make the export part there
		// println(masterData)
		finalRows = append(finalRows, masterData)
	}
	return finalRows, nil
}

// StoreTable function stores specified table into S3/Minio
func (storage DBStorage) StoreTable(ctx context.Context,
	minioClient *minio.Client, bucketName string, tableName TableName) error {
	columnTypes, err := storage.RetrieveColumnTypes(tableName)
	if err != nil {
		return err
	}

	colNames := getColumnNames(columnTypes)

	buffer := new(bytes.Buffer)

	// initialize CSV writer
	writer := csv.NewWriter(buffer)

	err = writeColumnNames(writer, colNames)
	if err != nil {
		return err
	}

	err = storage.WriteTableContent(writer, tableName, colNames)
	if err != nil {
		return err
	}

	writer.Flush()

	reader := io.Reader(buffer)

	options := minio.PutObjectOptions{ContentType: "text/csv"}
	objectName := string(tableName) + ".csv"
	_, err = minioClient.PutObject(ctx, bucketName, objectName, reader, -1, options)
	if err != nil {
		return err
	}
	return nil
}

// RetrieveColumnTypes read column types from given table
func (storage DBStorage) RetrieveColumnTypes(tableName TableName) ([]*sql.ColumnType, error) {
	sqlStatement := select1FromTable(tableName)

	// try to query DB
	rows, err := storage.connection.Query(sqlStatement)
	if err != nil {
		log.Error().Err(err).Msg(sqlStatementExecutionError)
		return nil, err
	}

	// try to retrieve column types
	columnTypes, err := rows.ColumnTypes()
	if err != nil {
		log.Error().Err(err).Msg(unableToRetrieveColumnTypes)
		return nil, err
	}

	// close query
	err = rows.Close()
	if err != nil {
		log.Error().Err(err).Msg(unableToCloseDBRowsHandle)
		return nil, err
	}

	// everything seems to be ok
	logColumnTypes(tableName, columnTypes)
	return columnTypes, nil
}

// WriteTableContent method writes content of whole table into given CSV
// writera (may be file or S3 bucke)
func (storage DBStorage) WriteTableContent(writer *csv.Writer, tableName TableName, colNames []string) error {
	// now we know column types, time to perform export
	finalRows, err := storage.ReadTable(tableName)
	if err != nil {
		log.Error().Err(err).Msg(readTableContentFailed)
		return err
	}

	for _, finalRow := range finalRows {
		var columns []string
		for _, colName := range colNames {
			value := finalRow[colName]
			str := fmt.Sprintf("%v", value)
			columns = append(columns, str)
		}
		err = writer.Write(columns)
		if err != nil {
			log.Error().Err(err).Msg("Write one row to CSV")
			return err
		}
	}
	return nil
}

func getColumnNames(columnTypes []*sql.ColumnType) []string {
	var colNames []string
	for _, columnType := range columnTypes {
		colNames = append(colNames, columnType.Name())
	}

	return colNames
}

<<<<<<< HEAD
func writeColumnNames(writer *csv.Writer, colNames []string) error {
	err := writer.Write(colNames)
=======
	// set MIME content type for object stored in S3 or Minio
	options := minio.PutObjectOptions{ContentType: "text/csv"}

	// name of object stored in S3 or Minio
	objectName := string(tableName) + ".csv"

	// perform write into S3 or Minio with common error check
	_, err = minioClient.PutObject(ctx, bucketName, objectName, reader, -1, options)
>>>>>>> 307f88b2
	if err != nil {
		log.Error().Err(err).Msg("Write column names to CSV")
		return err
	}
	return nil
}<|MERGE_RESOLUTION|>--- conflicted
+++ resolved
@@ -452,11 +452,10 @@
 	return colNames
 }
 
-<<<<<<< HEAD
 func writeColumnNames(writer *csv.Writer, colNames []string) error {
 	err := writer.Write(colNames)
-=======
-	// set MIME content type for object stored in S3 or Minio
+
+  // set MIME content type for object stored in S3 or Minio
 	options := minio.PutObjectOptions{ContentType: "text/csv"}
 
 	// name of object stored in S3 or Minio
@@ -464,8 +463,8 @@
 
 	// perform write into S3 or Minio with common error check
 	_, err = minioClient.PutObject(ctx, bucketName, objectName, reader, -1, options)
->>>>>>> 307f88b2
-	if err != nil {
+
+  if err != nil {
 		log.Error().Err(err).Msg("Write column names to CSV")
 		return err
 	}
