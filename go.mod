module github.com/RedHatInsights/insights-results-aggregator-exporter

go 1.23.0

require (
	github.com/BurntSushi/toml v1.5.0
	github.com/DATA-DOG/go-sqlmock v1.5.2
	github.com/archdx/zerolog-sentry v1.8.5
	github.com/lib/pq v1.10.9
	github.com/mattn/go-sqlite3 v2.0.3+incompatible
	github.com/minio/minio-go/v7 v7.0.94
	github.com/redhatinsights/app-common-go v1.6.8
	github.com/rs/zerolog v1.34.0
	github.com/spf13/viper v1.20.1
	github.com/stretchr/testify v1.10.0
	github.com/tisnik/go-capture v1.0.1
)

require (
	github.com/buger/jsonparser v1.1.1 // indirect
	github.com/davecgh/go-spew v1.1.2-0.20180830191138-d8f796af33cc // indirect
	github.com/dustin/go-humanize v1.0.1 // indirect
	github.com/fsnotify/fsnotify v1.8.0 // indirect
	github.com/getsentry/sentry-go v0.24.1 // indirect
	github.com/go-ini/ini v1.67.0 // indirect
	github.com/go-viper/mapstructure/v2 v2.3.0 // indirect
	github.com/goccy/go-json v0.10.5 // indirect
	github.com/google/uuid v1.6.0 // indirect
	github.com/klauspost/compress v1.18.0 // indirect
	github.com/klauspost/cpuid/v2 v2.2.10 // indirect
	github.com/mattn/go-colorable v0.1.13 // indirect
	github.com/mattn/go-isatty v0.0.20 // indirect
	github.com/minio/crc64nvme v1.0.2 // indirect
	github.com/minio/md5-simd v1.1.2 // indirect
	github.com/pelletier/go-toml/v2 v2.2.4 // indirect
	github.com/philhofer/fwd v1.2.0 // indirect
	github.com/pmezard/go-difflib v1.0.1-0.20181226105442-5d4384ee4fb2 // indirect
	github.com/rs/xid v1.6.0 // indirect
	github.com/sagikazarmark/locafero v0.9.0 // indirect
	github.com/sourcegraph/conc v0.3.0 // indirect
	github.com/spf13/afero v1.14.0 // indirect
	github.com/spf13/cast v1.7.1 // indirect
	github.com/spf13/pflag v1.0.6 // indirect
	github.com/subosito/gotenv v1.6.0 // indirect
	github.com/tinylib/msgp v1.3.0 // indirect
	go.uber.org/multierr v1.11.0 // indirect
<<<<<<< HEAD
	golang.org/x/crypto v0.39.0 // indirect
	golang.org/x/net v0.41.0 // indirect
	golang.org/x/sys v0.34.0 // indirect
	golang.org/x/text v0.26.0 // indirect
=======
	golang.org/x/crypto v0.40.0 // indirect
	golang.org/x/net v0.42.0 // indirect
	golang.org/x/sys v0.34.0 // indirect
	golang.org/x/text v0.27.0 // indirect
>>>>>>> 6b4619f8
	gopkg.in/yaml.v3 v3.0.1 // indirect
)<|MERGE_RESOLUTION|>--- conflicted
+++ resolved
@@ -44,16 +44,9 @@
 	github.com/subosito/gotenv v1.6.0 // indirect
 	github.com/tinylib/msgp v1.3.0 // indirect
 	go.uber.org/multierr v1.11.0 // indirect
-<<<<<<< HEAD
-	golang.org/x/crypto v0.39.0 // indirect
-	golang.org/x/net v0.41.0 // indirect
-	golang.org/x/sys v0.34.0 // indirect
-	golang.org/x/text v0.26.0 // indirect
-=======
 	golang.org/x/crypto v0.40.0 // indirect
 	golang.org/x/net v0.42.0 // indirect
 	golang.org/x/sys v0.34.0 // indirect
 	golang.org/x/text v0.27.0 // indirect
->>>>>>> 6b4619f8
 	gopkg.in/yaml.v3 v3.0.1 // indirect
 )